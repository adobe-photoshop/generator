/*
 * Copyright (c) 2013 Adobe Systems Incorporated. All rights reserved.
 *  
 * Permission is hereby granted, free of charge, to any person obtaining a
 * copy of this software and associated documentation files (the "Software"), 
 * to deal in the Software without restriction, including without limitation 
 * the rights to use, copy, modify, merge, publish, distribute, sublicense, 
 * and/or sell copies of the Software, and to permit persons to whom the 
 * Software is furnished to do so, subject to the following conditions:
 *  
 * The above copyright notice and this permission notice shall be included in
 * all copies or substantial portions of the Software.
 *  
 * THE SOFTWARE IS PROVIDED "AS IS", WITHOUT WARRANTY OF ANY KIND, EXPRESS OR
 * IMPLIED, INCLUDING BUT NOT LIMITED TO THE WARRANTIES OF MERCHANTABILITY, 
 * FITNESS FOR A PARTICULAR PURPOSE AND NONINFRINGEMENT. IN NO EVENT SHALL THE
 * AUTHORS OR COPYRIGHT HOLDERS BE LIABLE FOR ANY CLAIM, DAMAGES OR OTHER 
 * LIABILITY, WHETHER IN AN ACTION OF CONTRACT, TORT OR OTHERWISE, ARISING 
 * FROM, OUT OF OR IN CONNECTION WITH THE SOFTWARE OR THE USE OR OTHER 
 * DEALINGS IN THE SOFTWARE.
 * 
 */

(function () {
    "use strict";

    // Dependencies
    // ------------
    
    var util = require("util"),
        EventEmitter = require("events").EventEmitter,
        fs = require("fs"),
        net = require("net"),
        stream = require("stream"),
        psCrypto = require("./ps_crypto");
    
    // Constants
    // ---------
        
    // Protocol constants
    var MESSAGE_HEADER_LENGTH     = 8,
        MESSAGE_LENGTH_OFFSET     = 0,
        MESSAGE_STATUS_OFFSET     = 4,
        MESSAGE_STATUS_LENGTH     = 4,

        PAYLOAD_HEADER_LENGTH     = 12,
        PAYLOAD_PROTOCOL_OFFSET   = 0,
        PAYLOAD_ID_OFFSET         = 4,
        PAYLOAD_TYPE_OFFSET       = 8,

        MAX_MESSAGE_ID            = 256 * 256 * 256,
        PROTOCOL_VERSION          = 1,
        MESSAGE_TYPE_ERROR        = 1,
        MESSAGE_TYPE_JAVASCRIPT   = 2,
        MESSAGE_TYPE_PIXMAP       = 3,
        MESSAGE_TYPE_ICC_PROFILE  = 4,
<<<<<<< HEAD
=======
        MESSAGE_TYPE_KEEPALIVE    = 6,
>>>>>>> 111cd2d5
        STATUS_NO_COMM_ERROR      = 0;
        
    var RE_ONLY_DIGITS = /^[0-9]+$/;

    // OutgoingJavascriptMessage Class
    // ===============================

    // Constructor
    // -----------

<<<<<<< HEAD
    function OutgoingJavascriptMessage(jsString, id, derivedKey) {
        if (!(this instanceof OutgoingJavascriptMessage)) {
            return new OutgoingJavascriptMessage(jsString, id, derivedKey);
        } else {
            stream.Readable.call(this);

            var self = this;

            self._jsString = jsString;

            self._messageHeader = new Buffer(MESSAGE_HEADER_LENGTH);
            self._payloadHeader = new Buffer(PAYLOAD_HEADER_LENGTH);

            var payloadLength = PAYLOAD_HEADER_LENGTH + Buffer.byteLength(self._jsString, "utf8");
            if (derivedKey) {
                payloadLength = psCrypto.encryptedLength(payloadLength);
=======
    /**
     * PhotoshopClient Class
     * 
     * @constructor
     */
    function PhotoshopClient(options, connectListener, logger) {
        var self = this;
        
        if (!(self instanceof PhotoshopClient)) {
            return new PhotoshopClient(options, connectListener, logger);
        } else {
            var password = DEFAULT_PASSWORD;
            
            if (options.hasOwnProperty("password")) { password = options.password; }
            if (options.hasOwnProperty("port")) { self._port = options.port; }
            if (options.hasOwnProperty("hostname")) { self._hostname = options.hostname; }
            if (options.hasOwnProperty("inputFd")) { self._inputFd = options.inputFd; }
            if (options.hasOwnProperty("outputFd")) { self._outputFd = options.outputFd; }
            
            self._logger = logger;
            self._receiveBuffer = new Buffer(INITIAL_MESSAGE_BUFFER_SIZE);
            self._receivedBytes = 0;
            self._writeQueue = [];
            
            if (connectListener) {
                this.once("connect", connectListener);
>>>>>>> 111cd2d5
            }

            // message length includes status and payload, but not the UInt32 specifying message length
            var messageLength = payloadLength + MESSAGE_STATUS_LENGTH;
            self._messageHeader.writeUInt32BE(messageLength, MESSAGE_LENGTH_OFFSET);
            self._messageHeader.writeInt32BE(STATUS_NO_COMM_ERROR, MESSAGE_STATUS_OFFSET);

            self._payloadHeader.writeUInt32BE(PROTOCOL_VERSION, PAYLOAD_PROTOCOL_OFFSET);
            self._payloadHeader.writeUInt32BE(id, PAYLOAD_ID_OFFSET);
            self._payloadHeader.writeUInt32BE(MESSAGE_TYPE_JAVASCRIPT, PAYLOAD_TYPE_OFFSET);

            self._payloadBufferList = [];

            if (derivedKey) {
                self._payloadStream = psCrypto.createCipherStream(derivedKey);
            } else {
                self._payloadStream = new stream.PassThrough();
            }

            // do an initial _read call as soon as we have data available from the payload stream
            self._needsRead = true;

            self._payloadStream.on("readable", function () {
                var b;
                while (true) {
                    b = self._payloadStream.read();
                    if (b) {
                        self._payloadBufferList.push(b);
                    } else {
                        break;
                    }
                }
                if (self._needsRead) {
                    // If _needsRead flag is set, then the last time _read was called, we didn't have
                    // any data to send to the consumer. Now we do, so call _read again.
                    self._read();
                }
            });

            self._payloadStream.on("end", function () {
                self._payloadStreamDone = true;
                if (self._needsRead) {
                    // If _needsRead flag is set, then the last time _read was called, we didn't have
                    // any data to send to the consumer. Now we do, so call _read again.
                    self._read();
                }
            });

            self._payloadStream.on("drain", function () {
                self._doPayloadStreamWrite();
            });
            self._doPayloadStreamWrite();

        }
    }

    OutgoingJavascriptMessage.prototype = Object.create(
        stream.Readable.prototype,
        { constructor: { value: OutgoingJavascriptMessage }}
    );

    // Member Variables
    // ----------------

    OutgoingJavascriptMessage.prototype._jsString              = null;
    OutgoingJavascriptMessage.prototype._messageHeader         = null;
    OutgoingJavascriptMessage.prototype._messageHeaderSent     = false;
    OutgoingJavascriptMessage.prototype._payloadStream         = null;
    OutgoingJavascriptMessage.prototype._payloadStreamDone     = false;
    OutgoingJavascriptMessage.prototype._payloadBufferList     = null;
    OutgoingJavascriptMessage.prototype._payloadHeader         = null;
    OutgoingJavascriptMessage.prototype._payloadHeaderWritten  = false;
    OutgoingJavascriptMessage.prototype._payloadBodyWritten    = false;
    OutgoingJavascriptMessage.prototype._needsRead             = true;

    // Methods
    // -------

    OutgoingJavascriptMessage.prototype._read = function () {
        var self = this,
            pushMore = false;

        self._needsRead = false;

        while (true) {
            if (!self._messageHeaderSent) {
                self._messageHeaderSent = true;
                pushMore = self.push(self._messageHeader);
            } else {
                if (self._payloadBufferList.length > 0) {
                    pushMore = self.push(self._payloadBufferList.pop());
                } else if (self._payloadStreamDone) {
                    self.push(null);
                    pushMore = false;
                } else {
                    // No data available, so set a flag to call _read again when it is. Both "readable"
                    // and "end" event handlers for the payload stream call _read if this flag is set.
                    self._needsRead = true;
                    pushMore = false;
                }
            }

            if (!pushMore) {
                break;
            }
        }
    };

    OutgoingJavascriptMessage.prototype._doPayloadStreamWrite = function () {
        var writeMore = false;

        while (true) {
            if (!this._payloadHeaderWritten) {
                this._payloadHeaderWritten = true;
                writeMore = this._payloadStream.write(this._payloadHeader);
            } else if (!this._payloadWritten) {
                this._payloadWritten = true;
                writeMore = this._payloadStream.write(this._jsString, "utf8");
            } else { // end of data
                this._payloadStream.end();
                writeMore = false;
            }

            if (!writeMore) {
                break;
            }
        }
    };

<<<<<<< HEAD
    // Factory Functions
    // -----------------    
    
    function createOutgoingJavascriptMessage(jsString, id, derivedKey) {
        return new OutgoingJavascriptMessage(jsString, id, derivedKey);
    }


    // PhotoshopClient Class
    // =====================
    
    // Constructor
    // -----------
    
    function PhotoshopClient(options, connectListener, logger) {
        var self = this;

        function setupStreamHandlers() {
            // This function does NOT set up error handlers, because we want slightly
            // different error handlers depending on whether we have sockets or pipes

            self._readState = {
                readingHeader:         true,
                readList:              [],
                readListLength:        0,
                payloadBytesRemaining: 0,
                payloadStream:         null,
                payloadStreamWritable: false,
                notWritableEventSet:   false
            };

            self._inputStream.on("readable", function () {
                var b = self._inputStream.read();
                if (b) {
                    self._readState.readList.push(b);
                    self._readState.readListLength += b.length;
                    self._processReadList();
                }
=======
                self._processReceiveBuffer(isNewMessage);
            });
            
            self._readStream.on("error", function (err) {
                self.emit("error", "Pipe read error: " + err);
                self.disconnect();
>>>>>>> 111cd2d5
            });

            self._pipeQueue = [];
            self._canPipe = true;

            self._outputStream.on("unpipe", function () {
                self._canPipe = true;
                self._pipeWhenFree();
            });
        }

        function connectPipes() {
            // If FDs are either numbers or strings that are actually positive integers, then 
            // they're file descriptors. Otherwise, they are named pipes.

            // Parse any FDs that are numbers as strings
            if (typeof options.inputFd === "string" && RE_ONLY_DIGITS.test(options.inputFd)) {
                options.inputFd = parseInt(options.inputFd, 10);
            }
            if (typeof options.outputFd === "string" && RE_ONLY_DIGITS.test(options.outputFd)) {
                options.outputFd = parseInt(options.outputFd, 10);
            }

<<<<<<< HEAD
            // Create read/write streams
            if (typeof options.inputFd === "number") {
                self._inputStream = fs.createReadStream(null, {fd: options.inputFd});
            } else {
                self._inputStream = fs.createReadStream(options.inputFd);
            }
            self._inputStream.on("error", function (err) {
                self.emit("error", "error on input stream: " + err);
=======
            self._writeStream.on("error", function (err) {
                self.emit("error", "Pipe write error: " + err);
                self.disconnect();
            });
                    
            self._writeStream.on("close", function () {
                self._connectionState = CONNECTION_STATES.CLOSED;
                self.emit("close");
>>>>>>> 111cd2d5
            });

            if (typeof options.outputFd === "number") {
                self._outputStream = fs.createWriteStream(null, {fd: options.outputFd});
            } else {
                self._outputStream = fs.createWriteStream(options.outputFd);
            }
            self._outputStream.on("error", function (err) {
                self.emit("error", "error on output stream: " + err);
            });

<<<<<<< HEAD
            self._derivedKey = null; // no encryption on pipes

            setupStreamHandlers();

            // Creating pipe connections is synchronous, but sockets are async.
            // We want all code paths to be async.
            process.nextTick(function () { self.emit("connect"); });
=======
            result = true;
        } catch (e) {
            self.emit("error", "Connect Pipe error: " + e);
            self.disconnect();
>>>>>>> 111cd2d5
        }
        
        function connectSockets() {
            var socket;

            function socketConnectErrorHandler(err) {
                self.emit("error", "error connecting socket: " + err);
            }

            function socketConnectHandler() {
                socket.removeListener("error", socketConnectErrorHandler);
                socket.on("error", function (err) {
                    self.emit("error", "error on socket: " + err);
                });

                self._inputStream = socket;
                self._outputStream = socket;

                setupStreamHandlers();

                self.emit("connect");
            }

            socket = new net.Socket();
            socket.connect(options.port, options.hostname);
            socket.once("error", socketConnectErrorHandler);
            socket.once("connect", socketConnectHandler);
    
            self._derivedKey = psCrypto.createDerivedKey(options.password);

        }

        if (!(self instanceof PhotoshopClient)) {
            return new PhotoshopClient(options, connectListener, logger);
        } else {
            if (!options) {
                options = {};
            }

            self._logger = logger;

            if (connectListener) {
                self.once("connect", connectListener);
            }

            if (options.inputFd && options.outputFd) {
                connectPipes();
            } else if (options.hostname && options.port && options.password) {
                connectSockets();
            } else {
                self.emit("error", "must specify all necessary options for either pipe or socket connection");
            }
        }
    }
    util.inherits(PhotoshopClient, EventEmitter);

    // Member Variables
    // ----------------

    PhotoshopClient.prototype._inputStream = null;
    PhotoshopClient.prototype._outputStream = null;
    PhotoshopClient.prototype._derivedKey = null;
    PhotoshopClient.prototype._pipeQueue = null;
    PhotoshopClient.prototype._canPipe = false;
    PhotoshopClient.prototype._commandCount = 0;
    PhotoshopClient.prototype._readState = null;
    PhotoshopClient.prototype._logger = null;
    
    // Methods
    // -------

    PhotoshopClient.prototype._pipeWhenFree = function () {
        var self = this;

        if (self._canPipe && self._pipeQueue.length > 0) {
            var thePipe = self._pipeQueue.shift();
            thePipe.on("end", function () {
                thePipe.unpipe();
            });
            thePipe.pipe(this._outputStream, {end: false});
        }
        // Continue to try writing as long as there is something left to write
        if (this._pipeQueue.length > 0) {
            process.nextTick(this._doPendingWrites.bind(this));
        }
    };

    PhotoshopClient.prototype._processReadList = function () {
        var self = this,
            state = self._readState;

        function consumeBytes(n) {
            var result = null,
                i = 0,
                buffers = [],
                b,
                extra;

            if (n > 0 && state.readListLength >= n) {
                while (i < n) {
                    b = state.readList.shift();
                    state.readListLength -= b.length;
                    i += b.length;
                    buffers.push(b);
                }

                if (buffers.length === 1) {
                    result = buffers.shift();
                } else { // buffers.length > 1
                    result = Buffer.concat(buffers, i);
                }

                if (result.length > n) {
                    extra = result.slice(n);
                    state.readList.unshift(extra);
                    state.readListLength += extra.length;
                    result = result.slice(0, n);
                }
            }

            return result;
        }

        function consumeOneBuffer() {
            var result = null;
            if (state.readList.length > 0) {
                result = state.readList.shift();
                state.readListLength -= result.length;
            }
            return result;
        }

        function unconsumeBuffer(b) {
            state.readList.unshift(b);
            state.readListLength += b.length;
        }

        function processHeader() {
            var keepReading = false,
                buffer,
                commStatus,
                messageLength;

            if (state.readListLength > MESSAGE_STATUS_OFFSET) {
                state.readingHeader = false;
                buffer = consumeBytes(MESSAGE_HEADER_LENGTH);

                keepReading = state.readListLength > 0;

                commStatus = buffer.readInt32BE(MESSAGE_STATUS_OFFSET);
                if (commStatus !== STATUS_NO_COMM_ERROR) {
                    self.emit("error", "communications error: " + commStatus);
                }

                // messageLength specifies the length of *everything* after the message length bytes
                // (i.e. the rest of the header and the payload). It does *not* include the bytes
                // used to specify the message length.
                messageLength = buffer.readUInt32BE(MESSAGE_LENGTH_OFFSET);
                state.payloadBytesRemaining = messageLength - (MESSAGE_HEADER_LENGTH - MESSAGE_STATUS_OFFSET);

                if (self._derivedKey) {
                    state.payloadStream = psCrypto.createDecipherStream(self._derivedKey);
                } else {
                    state.payloadStream = new stream.PassThrough();
                }
                state.payloadStreamWritable = true;
                state.payloadStream.on("drain", function () {
                    state.payloadStreamWritable = true;
                    process.nextTick(self._processReadList.bind(self));
                });

                // BEGIN HACK

                state.payloadBuffer = new Buffer(state.payloadBytesRemaining);
                state.payloadBufferPointer = 0;

                state.payloadStream.on("readable", function () {
                    if (!state.payloadBuffer) {
                        return;
                    }
                    var b = state.payloadStream.read();
                    if (b) {
                        b.copy(state.payloadBuffer, state.payloadBufferPointer);
                        state.payloadBufferPointer += b.length;
                    }
                });

                state.payloadStream.on("end", function () {
                    if (!state.payloadBuffer) {
                        state.payloadBufferPointer = 0;
                        return;
                    }
                    state.payloadBuffer =
                        state.payloadBuffer.slice(0, state.payloadBufferPointer);
                        self._logger.log("done reading payload",
                        state.payloadBuffer.length,
                        state.payloadBuffer
                    );
                    if (state.payloadBuffer.length > 0) {
                        self._processMessage(state.payloadBuffer);
                    } else {
                        self._logger.log("empty payload, throwing away");
                    }
                    state.payloadBuffer = null;
                    state.payloadBufferPointer = 0;
                });

                // END HACK
            }

            return keepReading;
        }

        function processPayload() {
            var keepReading = false,
                buffer;

            if (state.readList.length > 0) {
                if (!state.payloadStreamWritable) { // have something to read, but can't write it
                    if (!state.notWritableEventSet) {
                        state.notWritableEventSet = true;   // only set once
                        state.payloadStream.once("drain", function () {
                            // try again on next tick, so that other drain handlers
                            // have a chance to set the payloadStreamWritable flag
                            process.nextTick(self._processReadList.bind(self));
                            state.notWritableEventSet = false;
                        });
                    }
                } else { // ready to write to payload stream, so okay to read
                    buffer = consumeOneBuffer();
                    if (buffer.length > state.payloadBytesRemaining) {
                        unconsumeBuffer(buffer.slice(state.payloadBytesRemaining));
                        buffer = buffer.slice(0, state.payloadBytesRemaining);
                    }

                    state.payloadStreamWritable = state.payloadStream.write(buffer);

                    state.payloadBytesRemaining -= buffer.length;
                    if (state.payloadBytesRemaining < 1) {
                        state.readingHeader = true;
                        state.payloadStream.end();
                        state.payloadStream = null;
                        state.payloadStreamWritable = false;
                    }

                    // If state.payloadStreamWritable is false, we need to keep reading one
                    // more time (if we have more data) so that we get into the state where
                    // we register for a drain event. (That's why state.payloadStreamWritable
                    // is not in the statement below.)
                    keepReading = state.readListLength > 0;
                }
            }

            return keepReading;
        }

        // Code that does the actual work
        var keepReading = true;
        while (keepReading) {
            if (state.readingHeader) {
                keepReading = processHeader();
            } else {
                keepReading = processPayload();
            }
        }

    };

<<<<<<< HEAD
    PhotoshopClient.prototype.sendCommand = function (javascript) {
        if (this._commandCount >= MAX_MESSAGE_ID) {
            this._commandCount = 0;
=======
        // Performance evaluation
        var duration = new Date().getTime() - this.messageStartTime;
        if (duration > 10) {
            var size  = this._receivedBytes / 1024,
                speed = size / (duration / 1000);
            this._logger.info(duration + "ms to receive " + round(size, 1) + " kB (" + round(speed, 1) + " kB/s)");
        }
        
        // Extract the message
        var cipheredBody = this._receiveBuffer.slice(MESSAGE_PAYLOAD_OFFSET, totalLength),
            remainingBytes = this._receivedBytes - totalLength,
            preferredBufferSize = Math.max(INITIAL_MESSAGE_BUFFER_SIZE, remainingBytes);

        // Prepare the buffer for the next message
        var oldBuffer = this._receiveBuffer;
        this._receiveBuffer = new Buffer(preferredBufferSize);
        if (remainingBytes > 0) {
            oldBuffer.copy(this._receiveBuffer, 0, totalLength, this._receivedBytes);
        }
        this._receivedBytes = remainingBytes;

        // Decrypt the message
        var startTime = new Date().getTime(),
            bodyBuffer = this._crypto ? this._crypto.decipher(cipheredBody) : cipheredBody;
        duration = new Date().getTime() - startTime;
        if (duration > 10) {
            this._logger.info(duration + "ms to decrypt buffer");
>>>>>>> 111cd2d5
        }

        var id = ++this._commandCount;

        var command = new OutgoingJavascriptMessage(javascript, id, this._derivedKey);
        this._pipeQueue.push(command);
        this._pipeWhenFree();

        return id;
    };
    
    PhotoshopClient.prototype._processMessage = function (bodyBuffer) {
        if (bodyBuffer.length < PAYLOAD_HEADER_LENGTH) {
            this._logger.log("payload buffer shorter than payload header!");
            return;
        }
        var protocolVersion = bodyBuffer.readUInt32BE(PAYLOAD_PROTOCOL_OFFSET),
            messageID = bodyBuffer.readUInt32BE(PAYLOAD_ID_OFFSET),
            messageType = bodyBuffer.readUInt32BE(PAYLOAD_TYPE_OFFSET),
            messageBody = bodyBuffer.slice(PAYLOAD_HEADER_LENGTH);
        
        var rawMessage = {
            protocolVersion: protocolVersion,
            id: messageID,
            type: messageType,
            body: messageBody
        };

        if (protocolVersion !== PROTOCOL_VERSION) {
            this.emit("error", "unknown protocol version", protocolVersion);
        } else if (messageType === MESSAGE_TYPE_JAVASCRIPT) {
            var messageBodyString = messageBody.toString("utf8");
            var messageBodyParts = messageBodyString.split("\r");
            var eventName = null;
            var parsedValue = null;
            
            if (messageBodyParts.length === 2) {
                eventName = messageBodyParts[0];
            }
            
            try {
                parsedValue = JSON.parse(messageBodyParts[messageBodyParts.length - 1]);
                this._logger.log("got JS message: %j", parsedValue);
            } catch (jsonParseException) {
                // Many commands pass JSON back. However, some pass strings that result from
                // toStrings of un-JSON-ifiable data (e.g. "[ActionDescriptor]").
                // TODO: In the future, it might make more sense to have a different slot in
                // the message that gives parsed data (if available) and unparsed string (always)
                parsedValue = messageBodyParts[messageBodyParts.length - 1];
            }

            if (eventName) {
                this.emit("event", messageID, eventName, parsedValue, rawMessage);
            } else {
                this.emit("message", messageID, parsedValue, rawMessage);
            }
        } else if (messageType === MESSAGE_TYPE_PIXMAP) {
            this.emit("pixmap", messageID, messageBody, rawMessage);
        } else if (messageType === MESSAGE_TYPE_ICC_PROFILE) {
            this.emit("iccProfile", messageID, messageBody, rawMessage);
        } else if (messageType === MESSAGE_TYPE_ERROR) {
            this.emit("error", { id: messageID, body: messageBody.toString("utf8") });
        } else {
            this.emit("communicationsError", "unknown message type", messageType);
        }
    };
        
    // Factory Functions
    // -----------------    
    
    function createClient(options, connectListener, logger) {
        return new PhotoshopClient(options, connectListener, logger);
    }

    // Public Interface
    // =================================

    exports.PhotoshopClient = PhotoshopClient;
    exports.createClient = createClient;

    exports._createOutgoingJavascriptMessage = createOutgoingJavascriptMessage; // for testing

}());<|MERGE_RESOLUTION|>--- conflicted
+++ resolved
@@ -36,7 +36,7 @@
     
     // Constants
     // ---------
-        
+    
     // Protocol constants
     var MESSAGE_HEADER_LENGTH     = 8,
         MESSAGE_LENGTH_OFFSET     = 0,
@@ -54,21 +54,16 @@
         MESSAGE_TYPE_JAVASCRIPT   = 2,
         MESSAGE_TYPE_PIXMAP       = 3,
         MESSAGE_TYPE_ICC_PROFILE  = 4,
-<<<<<<< HEAD
-=======
-        MESSAGE_TYPE_KEEPALIVE    = 6,
->>>>>>> 111cd2d5
         STATUS_NO_COMM_ERROR      = 0;
-        
+    
     var RE_ONLY_DIGITS = /^[0-9]+$/;
-
+    
     // OutgoingJavascriptMessage Class
     // ===============================
 
     // Constructor
     // -----------
 
-<<<<<<< HEAD
     function OutgoingJavascriptMessage(jsString, id, derivedKey) {
         if (!(this instanceof OutgoingJavascriptMessage)) {
             return new OutgoingJavascriptMessage(jsString, id, derivedKey);
@@ -85,65 +80,37 @@
             var payloadLength = PAYLOAD_HEADER_LENGTH + Buffer.byteLength(self._jsString, "utf8");
             if (derivedKey) {
                 payloadLength = psCrypto.encryptedLength(payloadLength);
-=======
-    /**
-     * PhotoshopClient Class
-     * 
-     * @constructor
-     */
-    function PhotoshopClient(options, connectListener, logger) {
-        var self = this;
-        
-        if (!(self instanceof PhotoshopClient)) {
-            return new PhotoshopClient(options, connectListener, logger);
-        } else {
-            var password = DEFAULT_PASSWORD;
-            
-            if (options.hasOwnProperty("password")) { password = options.password; }
-            if (options.hasOwnProperty("port")) { self._port = options.port; }
-            if (options.hasOwnProperty("hostname")) { self._hostname = options.hostname; }
-            if (options.hasOwnProperty("inputFd")) { self._inputFd = options.inputFd; }
-            if (options.hasOwnProperty("outputFd")) { self._outputFd = options.outputFd; }
-            
-            self._logger = logger;
-            self._receiveBuffer = new Buffer(INITIAL_MESSAGE_BUFFER_SIZE);
-            self._receivedBytes = 0;
-            self._writeQueue = [];
-            
-            if (connectListener) {
-                this.once("connect", connectListener);
->>>>>>> 111cd2d5
-            }
+    }
 
             // message length includes status and payload, but not the UInt32 specifying message length
             var messageLength = payloadLength + MESSAGE_STATUS_LENGTH;
             self._messageHeader.writeUInt32BE(messageLength, MESSAGE_LENGTH_OFFSET);
             self._messageHeader.writeInt32BE(STATUS_NO_COMM_ERROR, MESSAGE_STATUS_OFFSET);
-
+        
             self._payloadHeader.writeUInt32BE(PROTOCOL_VERSION, PAYLOAD_PROTOCOL_OFFSET);
             self._payloadHeader.writeUInt32BE(id, PAYLOAD_ID_OFFSET);
             self._payloadHeader.writeUInt32BE(MESSAGE_TYPE_JAVASCRIPT, PAYLOAD_TYPE_OFFSET);
-
+            
             self._payloadBufferList = [];
-
+            
             if (derivedKey) {
                 self._payloadStream = psCrypto.createCipherStream(derivedKey);
             } else {
                 self._payloadStream = new stream.PassThrough();
             }
-
+            
             // do an initial _read call as soon as we have data available from the payload stream
             self._needsRead = true;
-
+            
             self._payloadStream.on("readable", function () {
                 var b;
                 while (true) {
                     b = self._payloadStream.read();
                     if (b) {
                         self._payloadBufferList.push(b);
-                    } else {
+            } else {
                         break;
-                    }
+            }
                 }
                 if (self._needsRead) {
                     // If _needsRead flag is set, then the last time _read was called, we didn't have
@@ -151,7 +118,7 @@
                     self._read();
                 }
             });
-
+            
             self._payloadStream.on("end", function () {
                 self._payloadStreamDone = true;
                 if (self._needsRead) {
@@ -176,7 +143,7 @@
 
     // Member Variables
     // ----------------
-
+    
     OutgoingJavascriptMessage.prototype._jsString              = null;
     OutgoingJavascriptMessage.prototype._messageHeader         = null;
     OutgoingJavascriptMessage.prototype._messageHeaderSent     = false;
@@ -187,10 +154,10 @@
     OutgoingJavascriptMessage.prototype._payloadHeaderWritten  = false;
     OutgoingJavascriptMessage.prototype._payloadBodyWritten    = false;
     OutgoingJavascriptMessage.prototype._needsRead             = true;
-
+    
     // Methods
     // -------
-
+    
     OutgoingJavascriptMessage.prototype._read = function () {
         var self = this,
             pushMore = false;
@@ -212,7 +179,7 @@
                     // and "end" event handlers for the payload stream call _read if this flag is set.
                     self._needsRead = true;
                     pushMore = false;
-                }
+            }
             }
 
             if (!pushMore) {
@@ -223,7 +190,7 @@
 
     OutgoingJavascriptMessage.prototype._doPayloadStreamWrite = function () {
         var writeMore = false;
-
+        
         while (true) {
             if (!this._payloadHeaderWritten) {
                 this._payloadHeaderWritten = true;
@@ -235,22 +202,21 @@
                 this._payloadStream.end();
                 writeMore = false;
             }
-
+            
             if (!writeMore) {
                 break;
             }
         }
     };
 
-<<<<<<< HEAD
     // Factory Functions
     // -----------------    
-    
+                
     function createOutgoingJavascriptMessage(jsString, id, derivedKey) {
         return new OutgoingJavascriptMessage(jsString, id, derivedKey);
     }
 
-
+            
     // PhotoshopClient Class
     // =====================
     
@@ -281,16 +247,8 @@
                     self._readState.readListLength += b.length;
                     self._processReadList();
                 }
-=======
-                self._processReceiveBuffer(isNewMessage);
-            });
-            
-            self._readStream.on("error", function (err) {
-                self.emit("error", "Pipe read error: " + err);
-                self.disconnect();
->>>>>>> 111cd2d5
-            });
-
+            });
+                    
             self._pipeQueue = [];
             self._canPipe = true;
 
@@ -299,7 +257,7 @@
                 self._pipeWhenFree();
             });
         }
-
+            
         function connectPipes() {
             // If FDs are either numbers or strings that are actually positive integers, then 
             // they're file descriptors. Otherwise, they are named pipes.
@@ -312,7 +270,6 @@
                 options.outputFd = parseInt(options.outputFd, 10);
             }
 
-<<<<<<< HEAD
             // Create read/write streams
             if (typeof options.inputFd === "number") {
                 self._inputStream = fs.createReadStream(null, {fd: options.inputFd});
@@ -321,18 +278,8 @@
             }
             self._inputStream.on("error", function (err) {
                 self.emit("error", "error on input stream: " + err);
-=======
-            self._writeStream.on("error", function (err) {
-                self.emit("error", "Pipe write error: " + err);
-                self.disconnect();
             });
                     
-            self._writeStream.on("close", function () {
-                self._connectionState = CONNECTION_STATES.CLOSED;
-                self.emit("close");
->>>>>>> 111cd2d5
-            });
-
             if (typeof options.outputFd === "number") {
                 self._outputStream = fs.createWriteStream(null, {fd: options.outputFd});
             } else {
@@ -341,8 +288,7 @@
             self._outputStream.on("error", function (err) {
                 self.emit("error", "error on output stream: " + err);
             });
-
-<<<<<<< HEAD
+            
             self._derivedKey = null; // no encryption on pipes
 
             setupStreamHandlers();
@@ -350,32 +296,26 @@
             // Creating pipe connections is synchronous, but sockets are async.
             // We want all code paths to be async.
             process.nextTick(function () { self.emit("connect"); });
-=======
-            result = true;
-        } catch (e) {
-            self.emit("error", "Connect Pipe error: " + e);
-            self.disconnect();
->>>>>>> 111cd2d5
         }
         
         function connectSockets() {
             var socket;
-
+    
             function socketConnectErrorHandler(err) {
                 self.emit("error", "error connecting socket: " + err);
             }
-
+        
             function socketConnectHandler() {
                 socket.removeListener("error", socketConnectErrorHandler);
                 socket.on("error", function (err) {
                     self.emit("error", "error on socket: " + err);
                 });
-
+        
                 self._inputStream = socket;
                 self._outputStream = socket;
-
+        
                 setupStreamHandlers();
-
+        
                 self.emit("connect");
             }
 
@@ -386,17 +326,17 @@
     
             self._derivedKey = psCrypto.createDerivedKey(options.password);
 
-        }
-
+            }
+                
         if (!(self instanceof PhotoshopClient)) {
             return new PhotoshopClient(options, connectListener, logger);
         } else {
             if (!options) {
                 options = {};
             }
-
+        
             self._logger = logger;
-
+            
             if (connectListener) {
                 self.once("connect", connectListener);
             }
@@ -414,7 +354,7 @@
 
     // Member Variables
     // ----------------
-
+        
     PhotoshopClient.prototype._inputStream = null;
     PhotoshopClient.prototype._outputStream = null;
     PhotoshopClient.prototype._derivedKey = null;
@@ -423,20 +363,20 @@
     PhotoshopClient.prototype._commandCount = 0;
     PhotoshopClient.prototype._readState = null;
     PhotoshopClient.prototype._logger = null;
-    
+
     // Methods
     // -------
 
     PhotoshopClient.prototype._pipeWhenFree = function () {
         var self = this;
-
+    
         if (self._canPipe && self._pipeQueue.length > 0) {
             var thePipe = self._pipeQueue.shift();
             thePipe.on("end", function () {
                 thePipe.unpipe();
             });
             thePipe.pipe(this._outputStream, {end: false});
-        }
+            }
         // Continue to try writing as long as there is something left to write
         if (this._pipeQueue.length > 0) {
             process.nextTick(this._doPendingWrites.bind(this));
@@ -446,7 +386,7 @@
     PhotoshopClient.prototype._processReadList = function () {
         var self = this,
             state = self._readState;
-
+    
         function consumeBytes(n) {
             var result = null,
                 i = 0,
@@ -460,13 +400,13 @@
                     state.readListLength -= b.length;
                     i += b.length;
                     buffers.push(b);
-                }
+        }
 
                 if (buffers.length === 1) {
                     result = buffers.shift();
                 } else { // buffers.length > 1
                     result = Buffer.concat(buffers, i);
-                }
+            }
 
                 if (result.length > n) {
                     extra = result.slice(n);
@@ -475,19 +415,19 @@
                     result = result.slice(0, n);
                 }
             }
-
+            
             return result;
-        }
-
+                }
+            
         function consumeOneBuffer() {
             var result = null;
             if (state.readList.length > 0) {
                 result = state.readList.shift();
                 state.readListLength -= result.length;
-            }
+        }
             return result;
         }
-
+    
         function unconsumeBuffer(b) {
             state.readList.unshift(b);
             state.readListLength += b.length;
@@ -502,20 +442,20 @@
             if (state.readListLength > MESSAGE_STATUS_OFFSET) {
                 state.readingHeader = false;
                 buffer = consumeBytes(MESSAGE_HEADER_LENGTH);
-
+        
                 keepReading = state.readListLength > 0;
 
                 commStatus = buffer.readInt32BE(MESSAGE_STATUS_OFFSET);
                 if (commStatus !== STATUS_NO_COMM_ERROR) {
                     self.emit("error", "communications error: " + commStatus);
                 }
-
+        
                 // messageLength specifies the length of *everything* after the message length bytes
                 // (i.e. the rest of the header and the payload). It does *not* include the bytes
                 // used to specify the message length.
                 messageLength = buffer.readUInt32BE(MESSAGE_LENGTH_OFFSET);
                 state.payloadBytesRemaining = messageLength - (MESSAGE_HEADER_LENGTH - MESSAGE_STATUS_OFFSET);
-
+        
                 if (self._derivedKey) {
                     state.payloadStream = psCrypto.createDecipherStream(self._derivedKey);
                 } else {
@@ -531,7 +471,7 @@
 
                 state.payloadBuffer = new Buffer(state.payloadBytesRemaining);
                 state.payloadBufferPointer = 0;
-
+        
                 state.payloadStream.on("readable", function () {
                     if (!state.payloadBuffer) {
                         return;
@@ -562,7 +502,7 @@
                     state.payloadBuffer = null;
                     state.payloadBufferPointer = 0;
                 });
-
+        
                 // END HACK
             }
 
@@ -583,7 +523,7 @@
                             process.nextTick(self._processReadList.bind(self));
                             state.notWritableEventSet = false;
                         });
-                    }
+        }
                 } else { // ready to write to payload stream, so okay to read
                     buffer = consumeOneBuffer();
                     if (buffer.length > state.payloadBytesRemaining) {
@@ -611,7 +551,7 @@
 
             return keepReading;
         }
-
+        
         // Code that does the actual work
         var keepReading = true;
         while (keepReading) {
@@ -619,48 +559,18 @@
                 keepReading = processHeader();
             } else {
                 keepReading = processPayload();
-            }
+        }
         }
 
     };
 
-<<<<<<< HEAD
     PhotoshopClient.prototype.sendCommand = function (javascript) {
         if (this._commandCount >= MAX_MESSAGE_ID) {
             this._commandCount = 0;
-=======
-        // Performance evaluation
-        var duration = new Date().getTime() - this.messageStartTime;
-        if (duration > 10) {
-            var size  = this._receivedBytes / 1024,
-                speed = size / (duration / 1000);
-            this._logger.info(duration + "ms to receive " + round(size, 1) + " kB (" + round(speed, 1) + " kB/s)");
-        }
-        
-        // Extract the message
-        var cipheredBody = this._receiveBuffer.slice(MESSAGE_PAYLOAD_OFFSET, totalLength),
-            remainingBytes = this._receivedBytes - totalLength,
-            preferredBufferSize = Math.max(INITIAL_MESSAGE_BUFFER_SIZE, remainingBytes);
-
-        // Prepare the buffer for the next message
-        var oldBuffer = this._receiveBuffer;
-        this._receiveBuffer = new Buffer(preferredBufferSize);
-        if (remainingBytes > 0) {
-            oldBuffer.copy(this._receiveBuffer, 0, totalLength, this._receivedBytes);
-        }
-        this._receivedBytes = remainingBytes;
-
-        // Decrypt the message
-        var startTime = new Date().getTime(),
-            bodyBuffer = this._crypto ? this._crypto.decipher(cipheredBody) : cipheredBody;
-        duration = new Date().getTime() - startTime;
-        if (duration > 10) {
-            this._logger.info(duration + "ms to decrypt buffer");
->>>>>>> 111cd2d5
         }
 
         var id = ++this._commandCount;
-
+        
         var command = new OutgoingJavascriptMessage(javascript, id, this._derivedKey);
         this._pipeQueue.push(command);
         this._pipeWhenFree();
@@ -696,18 +606,18 @@
             if (messageBodyParts.length === 2) {
                 eventName = messageBodyParts[0];
             }
-            
+
             try {
                 parsedValue = JSON.parse(messageBodyParts[messageBodyParts.length - 1]);
                 this._logger.log("got JS message: %j", parsedValue);
             } catch (jsonParseException) {
                 // Many commands pass JSON back. However, some pass strings that result from
                 // toStrings of un-JSON-ifiable data (e.g. "[ActionDescriptor]").
-                // TODO: In the future, it might make more sense to have a different slot in
-                // the message that gives parsed data (if available) and unparsed string (always)
+            // TODO: In the future, it might make more sense to have a different slot in
+            // the message that gives parsed data (if available) and unparsed string (always)
                 parsedValue = messageBodyParts[messageBodyParts.length - 1];
-            }
-
+                }
+    
             if (eventName) {
                 this.emit("event", messageID, eventName, parsedValue, rawMessage);
             } else {
