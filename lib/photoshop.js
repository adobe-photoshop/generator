/*
 * Copyright (c) 2013 Adobe Systems Incorporated. All rights reserved.
 *  
 * Permission is hereby granted, free of charge, to any person obtaining a
 * copy of this software and associated documentation files (the "Software"), 
 * to deal in the Software without restriction, including without limitation 
 * the rights to use, copy, modify, merge, publish, distribute, sublicense, 
 * and/or sell copies of the Software, and to permit persons to whom the 
 * Software is furnished to do so, subject to the following conditions:
 *  
 * The above copyright notice and this permission notice shall be included in
 * all copies or substantial portions of the Software.
 *  
 * THE SOFTWARE IS PROVIDED "AS IS", WITHOUT WARRANTY OF ANY KIND, EXPRESS OR
 * IMPLIED, INCLUDING BUT NOT LIMITED TO THE WARRANTIES OF MERCHANTABILITY, 
 * FITNESS FOR A PARTICULAR PURPOSE AND NONINFRINGEMENT. IN NO EVENT SHALL THE
 * AUTHORS OR COPYRIGHT HOLDERS BE LIABLE FOR ANY CLAIM, DAMAGES OR OTHER 
 * LIABILITY, WHETHER IN AN ACTION OF CONTRACT, TORT OR OTHERWISE, ARISING 
 * FROM, OUT OF OR IN CONNECTION WITH THE SOFTWARE OR THE USE OR OTHER 
 * DEALINGS IN THE SOFTWARE.
 * 
 */

(function () {
    "use strict";

    // Dependencies
    // ------------
    
    var util = require("util"),
        EventEmitter = require("events").EventEmitter,
        net = require("net"),
        Q = require("q"),
        psCrypto = require("./ps_crypto");
    
    // Constants
    // ---------
    
    // Connection constants
    var DEFAULT_PASSWORD       = "password",
        DEFAULT_PORT           = 49494,
        DEFAULT_HOSTNAME       = "127.0.0.1",
        SOCKET_KEEPALIVE_DELAY = 1000; //milliseconds

    var CONNECTION_STATES = {
        NONE           : 0,
        CONNECTING     : 1,
        OPEN           : 2,
        CLOSING        : 3,
        CLOSED         : 4,
        DESTROYED      : 5
    };
    
    // Protocol constants
    var MESSAGE_LENGTH_OFFSET     = 0,
        MESSAGE_STATUS_OFFSET     = 4,
        MESSAGE_STATUS_LENGTH     = 4,
        MESSAGE_PAYLOAD_OFFSET    = MESSAGE_STATUS_OFFSET + MESSAGE_STATUS_LENGTH,
        PAYLOAD_HEADER_LENGTH     = 12,
        PAYLOAD_PROTOCOL_OFFSET   = 0,
        PAYLOAD_ID_OFFSET         = 4,
        PAYLOAD_TYPE_OFFSET       = 8,
        MAX_MESSAGE_ID            = 256 * 256 * 256,
        PROTOCOL_VERSION          = 1,
        MESSAGE_TYPE_ERROR        = 1,
        MESSAGE_TYPE_JAVASCRIPT   = 2,
        MESSAGE_TYPE_PIXMAP       = 3,
        MESSAGE_TYPE_KEEPALIVE    = 6,
        STATUS_NO_COMM_ERROR      = 0;
    
        // 64 kB (maximum size of the TCP packages on the Mac)
    var INITIAL_MESSAGE_BUFFER_SIZE = 65536,
        // Known strings to be sent as messages, that should not be parsed as JSON
        KNOWN_LITERAL_STRING_MESSAGES = ["", "[ActionDescriptor]", "Yep, still alive"];
    
    // Helper Functions
    // ----------------

    function ensureBufferSize(buffer, minimumSize, contentSize) {
        if (buffer.length >= minimumSize) {
            return buffer;
        }
        var newBuffer = new Buffer(minimumSize);
        if (contentSize) {
            buffer.copy(newBuffer, 0, 0, contentSize);
        } else {
            buffer.copy(newBuffer);
        }
        return newBuffer;
    }

    function round(value, decimals) {
        var factor = Math.pow(10, decimals);
        return Math.round(factor * value) / factor;
    }

    /**
     * PhotoshopClient Class
     * 
     * @constructor
     */
    function PhotoshopClient(options, connectListener, logger) {
        var self = this;
        
        if (!(self instanceof PhotoshopClient)) {
<<<<<<< HEAD
            return new PhotoshopClient(options, connectListener);
=======
            return new PhotoshopClient(options, connectListener, logger);
>>>>>>> 3b567a0e
        } else {
            var password = DEFAULT_PASSWORD;
            
            if (options.hasOwnProperty("password")) { password = options.password; }
            if (options.hasOwnProperty("port")) { self._port = options.port; }
            if (options.hasOwnProperty("hostname")) { self._hostname = options.hostname; }
            if (options.hasOwnProperty("inputFd")) { self._inputFd = options.inputFd; }
            if (options.hasOwnProperty("outputFd")) { self._outputFd = options.outputFd; }
            if (options.hasOwnProperty("logger")) { self._logger = options.logger; }
            
            self._logger = logger;
            self._receiveBuffer = new Buffer(INITIAL_MESSAGE_BUFFER_SIZE);
            self._receivedBytes = 0;
            self._writeQueue = [];
            
            if (connectListener) {
                this.once("connect", connectListener);
            }
            
            var connectionPromise = null;
            var cryptoPromise = null;
            
            if ((typeof self._inputFd === "number" && typeof self._outputFd === "number") ||
                (typeof self._inputFd === "string" && typeof self._outputFd === "string")) {
                connectionPromise = self._connectPipe();
                var cryptoDeferred = Q.defer();
                cryptoDeferred.resolve();
                cryptoPromise = cryptoDeferred.promise;
            } else if (self._hostname && typeof self._port === "number") {
                connectionPromise = self._connectSocket();
                cryptoPromise = self._initCrypto(password);
            } else {
                var connectionDeferred = Q.defer();
                connectionDeferred.reject();
                connectionPromise = connectionDeferred.promise;
            }
            
            Q.all([
                connectionPromise,
                cryptoPromise
            ]).done(
                function () {
                    self.emit("connect");
                },
                function (err) {
                    self.emit("error", err);
                    self.disconnect();
                }
            );
        }
    }
    util.inherits(PhotoshopClient, EventEmitter);

    // Member Variables
    // ----------------
    
    PhotoshopClient.prototype._port = DEFAULT_PORT;
    PhotoshopClient.prototype._hostname = DEFAULT_HOSTNAME;
    PhotoshopClient.prototype._connectionState = CONNECTION_STATES.NONE;
    PhotoshopClient.prototype._lastMessageID = 0;
    PhotoshopClient.prototype._crypto = null;
    PhotoshopClient.prototype._receiveBuffer = null;
    PhotoshopClient.prototype._receivedBytes = 0;
    PhotoshopClient.prototype._writeQueue = null;
    PhotoshopClient.prototype._commandDeferreds = null;
    
    // Methods
    // -------
    
    PhotoshopClient.prototype._initCrypto = function (password) {
        var self = this;
        var cryptoDeferred = Q.defer();
        psCrypto.createPSCrypto(password, function (err, crypto) {
            if (err) {
                cryptoDeferred.reject(err);
            } else {
                self._crypto = crypto;
                cryptoDeferred.resolve();
            }
        });
        return cryptoDeferred.promise;
    };

    PhotoshopClient.prototype._connectPipe = function () {
        var self = this;
        var fs = require("fs");
        var result = false;
        
        try {
            self._connectionState = CONNECTION_STATES.CONNECTING;
            
            if (typeof self._inputFd === "number") {
                self._readStream = fs.createReadStream(null, {fd: self._inputFd});
            } else {
                // named pipe
                self.emit("info", "using named read pipe " + self._inputFd);
                self._readStream = fs.createReadStream(self._inputFd);
            }

            self._readStream.on("data", function (incomingBuffer) {
                var isNewMessage = self._receivedBytes === 0,
                    minimumSize  = incomingBuffer.length + self._receivedBytes;
                
                self._receiveBuffer = ensureBufferSize(self._receiveBuffer, minimumSize);
                incomingBuffer.copy(self._receiveBuffer, self._receivedBytes);
                self._receivedBytes += incomingBuffer.length;

                self._processReceiveBuffer(isNewMessage);
            });
            
            self._readStream.on("error", function (err) {
                self.emit("error", "Pipe error: " + err);
                self.disconnect();
            });
                    
            self._readStream.on("close", function () {
                self._connectionState = CONNECTION_STATES.CLOSED;
                self.emit("close");
            });
            
            self._readStream.resume();

            if (typeof self._outputFd === "number") {
                self._writeStream = fs.createWriteStream(null, {fd: self._outputFd});
            } else {
                // named pipe
                self.emit("info", "using named write pipe " + self._outputFd);
                self._writeStream = fs.createWriteStream(self._outputFd);
            }

            self._writeStream.on("error", function (err) {
                self.emit("error", "Pipe error: " + err);
                self.disconnect();
            });
                    
            self._writeStream.on("close", function () {
                self._connectionState = CONNECTION_STATES.CLOSED;
                self.emit("close");
            });
            
            self._writeStream.on("drain", function () {
                self._doPendingWrites();
            });

            result = true;
        } catch (e) {
            self.emit("error", "Pipe error: " + e);
            self.disconnect();
        }
        
        return result;
    };
    
    PhotoshopClient.prototype._connectSocket = function () {
        var self = this;
        var connectSocketDeferred = Q.defer();
        
        self._socket = new net.Socket();
        self._connectionState = CONNECTION_STATES.CONNECTING;
        
        self._socket.connect(self._port, self._hostname);
        
        // register event handlers for socket
        
        self._socket.on("connect", function () {
            self._socket.setKeepAlive(true, SOCKET_KEEPALIVE_DELAY);
            self._socket.setNoDelay();
            connectSocketDeferred.resolve(self);
            self._writeStream = self._socket;
        });

        self._socket.on("error", function (err) {
            if (connectSocketDeferred.promise.isPending()) {
                connectSocketDeferred.reject(err);
            }
            self.emit("error", "Socket error: " + err);
            self.disconnect();
        });
                
        self._socket.on("close", function () {
            self._connectionState = CONNECTION_STATES.CLOSED;
            self.emit("close");
        });
        
        self._socket.on("data", function (incomingBuffer) {
            var isNewMessage = self._receivedBytes === 0,
                minimumSize  = incomingBuffer.length + self._receivedBytes;
            
            self._receiveBuffer = ensureBufferSize(self._receiveBuffer, minimumSize);
            incomingBuffer.copy(self._receiveBuffer, self._receivedBytes);
            self._receivedBytes += incomingBuffer.length;

            self._processReceiveBuffer(isNewMessage);
        });

        self._socket.on("drain", function () {
            self._doPendingWrites();
        });
        
        return connectSocketDeferred.promise;
    };

    PhotoshopClient.prototype._writeWhenFree  = function (buffer) {
        var self = this;
        self._writeQueue.push(buffer);
        process.nextTick(function () { self._doPendingWrites(); });
    };
    
    PhotoshopClient.prototype._doPendingWrites = function () {
        if (this._writeStream && this._writeQueue.length > 0 && !this._writeStream.busy) {
            var bufferToWrite = this._writeQueue.shift();
            var writeStatus = this._writeStream.write(bufferToWrite);
            if (writeStatus && this._writeQueue.length > 0) {
                this._doPendingWrites();
            }
        }
        // Continue to try writing as long as there is something left to write
        if (this._writeStream && this._writeQueue.length > 0) {
            process.nextTick(this._doPendingWrites.bind(this));
        }
    };

    PhotoshopClient.prototype.isConnected = function () {
        return (this._connectionState === CONNECTION_STATES.OPEN);
    };
    
    PhotoshopClient.prototype.disconnect = function (listener) {
        // NOTE: This method *must* do any actual cleanup of os resources
        // (e.g. sockets, pipes) synchronously. Listeners may be called asynchronously
        // after those resources actually close. In cases where disconnect is called
        // at process.exit, listeners may not get called.
        if (!listener) {
            listener = function () { };
        }

        if (this._socket) {
            var currentState = this._connectionState;
            switch (currentState) {
            case CONNECTION_STATES.NONE:
                this._connectionState = CONNECTION_STATES.CLOSED;
                process.nextTick(listener);
                return true;
            case CONNECTION_STATES.CONNECTING:
                this._connectionState = CONNECTION_STATES.CLOSING;
                this._socket.once("close", listener);
                this._socket.end();
                return true;
            case CONNECTION_STATES.OPEN:
                this._connectionState = CONNECTION_STATES.CLOSING;
                this._socket.once("close", listener);
                this._socket.end();
                return true;
            case CONNECTION_STATES.CLOSING:
                this._socket.once("close", listener);
                return true;
            case CONNECTION_STATES.CLOSED:
                process.nextTick(listener);
                return true;
            case CONNECTION_STATES.DESTROYED:
                process.nextTick(listener);
                return true;
            }
        } else {
            if (this._readStream) {
                try {
                    this._readStream.close();
                } catch (readCloseError) {
                    // do nothing
                }
                this._readStream = null;
            }
            
            if (this._writeStream) {
                try {
                    this._writeStream.close();
                } catch (writeCloseError) {
                    // do nothing
                }
                this._writeStream = null;
            }
            
            this._connectionState = CONNECTION_STATES.CLOSED;
            process.nextTick(listener);
            return true;
        }
    };
    
    PhotoshopClient.prototype.destroy = function () {
        this._connectionState = CONNECTION_STATES.DESTROYED;
        if (this._socket) {
            this._socket.destroy();
        }
    };

    PhotoshopClient.prototype._sendMessage = function (payloadBuffer) {
        var cipheredPayloadBuffer = this._crypto ? this._crypto.cipher(payloadBuffer) : payloadBuffer;
        var headerBuffer = new Buffer(MESSAGE_PAYLOAD_OFFSET);

        // message length includes status and payload, but not the UInt32 specifying message length
        var messageLength = cipheredPayloadBuffer.length + MESSAGE_STATUS_LENGTH;
        headerBuffer.writeUInt32BE(messageLength, MESSAGE_LENGTH_OFFSET);
        headerBuffer.writeInt32BE(STATUS_NO_COMM_ERROR, MESSAGE_STATUS_OFFSET);
        
        this._writeWhenFree(headerBuffer);
        this._writeWhenFree(cipheredPayloadBuffer);
    };

    PhotoshopClient.prototype.sendKeepAlive = function () {
        var id = this._lastMessageID = (this._lastMessageID + 1) % MAX_MESSAGE_ID,
            payloadBuffer = new Buffer(PAYLOAD_HEADER_LENGTH);
        
        payloadBuffer.writeUInt32BE(PROTOCOL_VERSION, PAYLOAD_PROTOCOL_OFFSET);
        payloadBuffer.writeUInt32BE(id, PAYLOAD_ID_OFFSET);
        payloadBuffer.writeUInt32BE(MESSAGE_TYPE_KEEPALIVE, PAYLOAD_TYPE_OFFSET);
        
        this._sendMessage(payloadBuffer);

        return id;
    };

    PhotoshopClient.prototype.sendCommand = function (javascript) {
        var id = this._lastMessageID = (this._lastMessageID + 1) % MAX_MESSAGE_ID,
            codeBuffer = new Buffer(javascript, "utf8"),
            payloadBuffer = new Buffer(codeBuffer.length + PAYLOAD_HEADER_LENGTH);
        
        payloadBuffer.writeUInt32BE(PROTOCOL_VERSION, PAYLOAD_PROTOCOL_OFFSET);
        payloadBuffer.writeUInt32BE(id, PAYLOAD_ID_OFFSET);
        payloadBuffer.writeUInt32BE(MESSAGE_TYPE_JAVASCRIPT, PAYLOAD_TYPE_OFFSET);
        codeBuffer.copy(payloadBuffer, PAYLOAD_HEADER_LENGTH);

        this._sendMessage(payloadBuffer);
        
        return id;
    };

    PhotoshopClient.prototype._processReceiveBuffer = function (isNewMessage) {
        // Log when the message started to come in so we can analyze the performance
        if (isNewMessage && this._receivedBytes > 0) {
            //this._logger.time("_processReceiveBuffer");
            this.messageStartTime = new Date().getTime();
        }

        // The header hasn't arrived yet: stop here
        if (this._receivedBytes < MESSAGE_PAYLOAD_OFFSET) { return; }

        // Evaluate communication status
        var commStatus = this._receiveBuffer.readInt32BE(MESSAGE_STATUS_OFFSET);
        if (commStatus !== STATUS_NO_COMM_ERROR) {
            console.error("Communication error: " + commStatus);
            this.emit("communicationsError", "Photoshop communication error: " + commStatus);
            this.disconnect();
            return;
        }

        // Message length includes status and payload, but not the UInt32 specifying message length
        var messageLength = this._receiveBuffer.readUInt32BE(MESSAGE_LENGTH_OFFSET),
            totalLength   = messageLength + MESSAGE_STATUS_OFFSET;

        // Make sure the buffer is large enough to contain the whole message
        this._receiveBuffer = ensureBufferSize(this._receiveBuffer, totalLength, this._receivedBytes);

        // Unless the entire message has already been received, stop here
        if (this._receivedBytes < totalLength) { return; }
        
        //this._logger.timeEnd("_processReceiveBuffer");

        // Performance evaluation
        var duration = new Date().getTime() - this.messageStartTime;
        if (duration > 10) {
            var size  = this._receivedBytes / 1024,
                speed = size / (duration / 1000);
            this._logger.info(duration + "ms to receive " + round(size, 1) + " kB (" + round(speed, 1) + " kB/s)");
        }
        
        // Extract the message
        var cipheredBody = this._receiveBuffer.slice(MESSAGE_PAYLOAD_OFFSET, totalLength),
            remainingBytes = this._receivedBytes - totalLength,
            preferredBufferSize = Math.max(INITIAL_MESSAGE_BUFFER_SIZE, remainingBytes);

        // Prepare the buffer for the next message
        var oldBuffer = this._receiveBuffer;
        this._receiveBuffer = new Buffer(preferredBufferSize);
        if (remainingBytes > 0) {
            oldBuffer.copy(this._receiveBuffer, 0, totalLength, this._receivedBytes);
        }
        this._receivedBytes = remainingBytes;

        // Decrypt the message
        var startTime = new Date().getTime(),
            bodyBuffer = this._crypto ? this._crypto.decipher(cipheredBody) : cipheredBody;
        duration = new Date().getTime() - startTime;
        if (duration > 10) {
            this._logger.info(duration + "ms to decrypt buffer");
        }

        // Process message
        this._processMessage(bodyBuffer);
        
        // Receive buffer might have more than one message, so process again
        this._processReceiveBuffer(true);
    };
    
    PhotoshopClient.prototype._processMessage = function (bodyBuffer) {
        var protocolVersion = bodyBuffer.readUInt32BE(PAYLOAD_PROTOCOL_OFFSET),
            messageID = bodyBuffer.readUInt32BE(PAYLOAD_ID_OFFSET),
            messageType = bodyBuffer.readUInt32BE(PAYLOAD_TYPE_OFFSET),
            messageBody = bodyBuffer.slice(PAYLOAD_HEADER_LENGTH);
        
        var rawMessage = {
            protocolVersion: protocolVersion,
            id: messageID,
            type: messageType,
            body: messageBody
        };

        if (protocolVersion !== PROTOCOL_VERSION) {
            this.emit("communicationsError", "unknown protocol version", protocolVersion);
        } else if (messageType === MESSAGE_TYPE_JAVASCRIPT) {
            var messageBodyString = messageBody.toString("utf8");
            var messageBodyParts = messageBodyString.split("\r");
            var eventName = null;
            var parsedValue = null;
            
            if (messageBodyParts.length === 2) {
                eventName = messageBodyParts[0];
            }

            parsedValue = messageBodyParts[messageBodyParts.length - 1];

            // Most commands pass JSON back. However, some pass strings that result from
            // toStrings of un-JSON-ifiable data (e.g. "[ActionDescriptor]"). Still others
            // pass actual strings (that are not JSON) that we want to use (e.g. requests
            // for the Photoshop path). So, we try to parse as JSON, and if we fail, we just
            // use the string as the parsedValue. For some known strings, we don't try,
            // in order to avoid uninformative error messages for the console and the logs.
            //
            // TODO: In the future, it might make more sense to have a different slot in
            // the message that gives parsed data (if available) and unparsed string (always)
            if (KNOWN_LITERAL_STRING_MESSAGES.indexOf(parsedValue) === -1) {
                try {
                    parsedValue = JSON.parse(parsedValue);
                } catch (jsonParseException) {
                    // do nothing; this is not unexpected
                }
            }
    
            if (eventName) {
                this.emit("event", messageID, eventName, parsedValue, rawMessage);
            } else {
                this.emit("message", messageID, parsedValue, rawMessage);
            }
        } else if (messageType === MESSAGE_TYPE_PIXMAP) {
            this.emit("pixmap", messageID, messageBody, rawMessage);
        } else if (messageType === MESSAGE_TYPE_ERROR) {
            this.emit("error", { id: messageID, body: messageBody.toString("utf8") });
        } else {
            this.emit("communicationsError", "unknown message type", messageType);
        }
    };
        
    // Factory Functions
    // -----------------    
    
    function createClient(options, connectListener, logger) {
        return new PhotoshopClient(options, connectListener, logger);
    }

    // Public Interface
    // =================================

    exports.PhotoshopClient = PhotoshopClient;
    exports.createClient = createClient;

}());<|MERGE_RESOLUTION|>--- conflicted
+++ resolved
@@ -103,11 +103,7 @@
         var self = this;
         
         if (!(self instanceof PhotoshopClient)) {
-<<<<<<< HEAD
-            return new PhotoshopClient(options, connectListener);
-=======
             return new PhotoshopClient(options, connectListener, logger);
->>>>>>> 3b567a0e
         } else {
             var password = DEFAULT_PASSWORD;
             
@@ -116,7 +112,6 @@
             if (options.hasOwnProperty("hostname")) { self._hostname = options.hostname; }
             if (options.hasOwnProperty("inputFd")) { self._inputFd = options.inputFd; }
             if (options.hasOwnProperty("outputFd")) { self._outputFd = options.outputFd; }
-            if (options.hasOwnProperty("logger")) { self._logger = options.logger; }
             
             self._logger = logger;
             self._receiveBuffer = new Buffer(INITIAL_MESSAGE_BUFFER_SIZE);
