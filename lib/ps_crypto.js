/*
 * Copyright (c) 2013 Adobe Systems Incorporated. All rights reserved.
 *  
 * Permission is hereby granted, free of charge, to any person obtaining a
 * copy of this software and associated documentation files (the "Software"), 
 * to deal in the Software without restriction, including without limitation 
 * the rights to use, copy, modify, merge, publish, distribute, sublicense, 
 * and/or sell copies of the Software, and to permit persons to whom the 
 * Software is furnished to do so, subject to the following conditions:
 *  
 * The above copyright notice and this permission notice shall be included in
 * all copies or substantial portions of the Software.
 *  
 * THE SOFTWARE IS PROVIDED "AS IS", WITHOUT WARRANTY OF ANY KIND, EXPRESS OR
 * IMPLIED, INCLUDING BUT NOT LIMITED TO THE WARRANTIES OF MERCHANTABILITY, 
 * FITNESS FOR A PARTICULAR PURPOSE AND NONINFRINGEMENT. IN NO EVENT SHALL THE
 * AUTHORS OR COPYRIGHT HOLDERS BE LIABLE FOR ANY CLAIM, DAMAGES OR OTHER 
 * LIABILITY, WHETHER IN AN ACTION OF CONTRACT, TORT OR OTHERWISE, ARISING 
 * FROM, OUT OF OR IN CONNECTION WITH THE SOFTWARE OR THE USE OR OTHER 
 * DEALINGS IN THE SOFTWARE.
 * 
 */

(function () {
    "use strict";
    
    // Dependencies
    // ------------
    
    var crypto = require("crypto");
    
    // Constants
    // ---------
    
    var SALT = "Adobe Photoshop",
        NUM_ITERATIONS = 1000,
        ALGORITHM = "des-ede3-cbc",
        KEY_LENGTH = 24,
<<<<<<< HEAD
        IV = new Buffer("000000005d260000", "hex"), // 0000 0000 5d26 0000
        BLOCK_SIZE = 8;

    // TODO: This takes about 5ms on a moderate computer, so could make async.
    // But, this isn't crucial. We only do it once at startup.
    function createDerivedKey(password) {
        return crypto.pbkdf2Sync(password, SALT, NUM_ITERATIONS, KEY_LENGTH);
=======
        IV = new Buffer("000000005d260000", "hex"); // 0000 0000 5d26 0000    
    
    /**
     * PSCrypto Class
     * 
     * @constructor
     */
    function PSCrypto(derivedKey) {
        this._derivedKey = derivedKey;
>>>>>>> a868932e
    }

    function createDecipherStream(derivedKey) {
        return crypto.createDecipheriv(ALGORITHM, derivedKey, IV);
    }

    function createCipherStream(derivedKey) {
        return crypto.createCipheriv(ALGORITHM, derivedKey, IV);
    }

    function encryptedLength(length) {
        // Encrypted length is the first multiple of BLOCK_SIZE that is 
        // strictly larger than the unencrypted length.
        return length + (BLOCK_SIZE - (length % BLOCK_SIZE));
    }

    // Public Interface
    // ================
    
    exports.createDerivedKey = createDerivedKey;
    exports.createCipherStream = createCipherStream;
    exports.createDecipherStream = createDecipherStream;
    exports.encryptedLength = encryptedLength;
    exports.BLOCK_SIZE = BLOCK_SIZE;

}());<|MERGE_RESOLUTION|>--- conflicted
+++ resolved
@@ -36,7 +36,6 @@
         NUM_ITERATIONS = 1000,
         ALGORITHM = "des-ede3-cbc",
         KEY_LENGTH = 24,
-<<<<<<< HEAD
         IV = new Buffer("000000005d260000", "hex"), // 0000 0000 5d26 0000
         BLOCK_SIZE = 8;
 
@@ -44,17 +43,6 @@
     // But, this isn't crucial. We only do it once at startup.
     function createDerivedKey(password) {
         return crypto.pbkdf2Sync(password, SALT, NUM_ITERATIONS, KEY_LENGTH);
-=======
-        IV = new Buffer("000000005d260000", "hex"); // 0000 0000 5d26 0000    
-    
-    /**
-     * PSCrypto Class
-     * 
-     * @constructor
-     */
-    function PSCrypto(derivedKey) {
-        this._derivedKey = derivedKey;
->>>>>>> a868932e
     }
 
     function createDecipherStream(derivedKey) {
